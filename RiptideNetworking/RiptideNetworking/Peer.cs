// This file is provided under The MIT License as part of RiptideNetworking.
// Copyright (c) Tom Weiland
// For additional information please see the included LICENSE.md file or view it on GitHub:
// https://github.com/tom-weiland/RiptideNetworking/blob/main/LICENSE.md

using Riptide.Transports;
using Riptide.Utils;
using System;
using System.Collections.Generic;
using System.Linq;
using System.Reflection;

namespace Riptide
{
    /// <summary>The reason the connection attempt was rejected.</summary>
    public enum RejectReason : byte
    {
        /// <summary>No response was received from the server (because the client has no internet connection, the server is offline, no server is listening on the target endpoint, etc.).</summary>
        NoConnection,
        /// <summary>The client is already connected.</summary>
        AlreadyConnected,
        /// <summary>The server is full.</summary>
        ServerFull,
        /// <summary>The connection attempt was rejected.</summary>
        Rejected,
        /// <summary>The connection attempt was rejected and custom data may have been included with the rejection message.</summary>
        Custom
    }

    /// <summary>The reason for a disconnection.</summary>
    public enum DisconnectReason : byte
    {
        /// <summary>No connection was ever established.</summary>
        NeverConnected,
        /// <summary>The connection attempt was rejected by the server.</summary>
        ConnectionRejected,
        /// <summary>The active transport detected a problem with the connection.</summary>
        TransportError,
        /// <summary>The connection timed out.</summary>
        /// <remarks>
        ///   This also acts as the fallback reason—if a client disconnects and the message containing the <i>real</i> reason is lost
        ///   in transmission, it can't be resent as the connection will have already been closed. As a result, the other end will time
        ///   out the connection after a short period of time and this will be used as the reason.
        /// </remarks>
        TimedOut,
        /// <summary>The client was forcibly disconnected by the server.</summary>
        Kicked,
        /// <summary>The server shut down.</summary>
        ServerStopped,
        /// <summary>The disconnection was initiated by the client.</summary>
        Disconnected
    }

    /// <summary>Provides base functionality for <see cref="Server"/> and <see cref="Client"/>.</summary>
    public abstract class Peer
    {
        /// <summary>The name to use when logging messages via <see cref="RiptideLogger"/>.</summary>
        public readonly string LogName;
        /// <summary>Sets the relevant connections' <see cref="Connection.TimeoutTime"/>s.</summary>
        public abstract int TimeoutTime { set; }
        /// <summary>The interval (in milliseconds) at which to send and expect heartbeats to be received.</summary>
        /// <remarks>Changes to this value will only take effect after the next heartbeat is executed.</remarks>
        public int HeartbeatInterval { get; set; } = 1000;

        /// <summary>The number of currently active <see cref="Server"/> and <see cref="Client"/> instances.</summary>
        internal static int ActiveCount { get; private set; }

        /// <summary>The time (in milliseconds) for which to wait before giving up on a connection attempt.</summary>
        internal int ConnectTimeoutTime { get; set; } = 10000;
        /// <summary>The current time.</summary>
        internal long CurrentTime { get; private set; }

        /// <summary>The text to log when disconnected due to <see cref="DisconnectReason.NeverConnected"/>.</summary>
        protected const string DCNeverConnected   = "Never connected";
        /// <summary>The text to log when disconnected due to <see cref="DisconnectReason.TransportError"/>.</summary>
        protected const string DCTransportError   = "Transport error";
        /// <summary>The text to log when disconnected due to <see cref="DisconnectReason.TimedOut"/>.</summary>
        protected const string DCTimedOut         = "Timed out";
        /// <summary>The text to log when disconnected due to <see cref="DisconnectReason.Kicked"/>.</summary>
        protected const string DCKicked           = "Kicked";
        /// <summary>The text to log when disconnected due to <see cref="DisconnectReason.ServerStopped"/>.</summary>
        protected const string DCServerStopped    = "Server stopped";
        /// <summary>The text to log when disconnected due to <see cref="DisconnectReason.Disconnected"/>.</summary>
        protected const string DCDisconnected     = "Disconnected";
        /// <summary>The text to log when disconnected or rejected due to an unknown reason.</summary>
        protected const string UnknownReason      = "Unknown reason";
        /// <summary>The text to log when the connection failed due to <see cref="RejectReason.NoConnection"/>.</summary>
        protected const string CRNoConnection     = "No connection";
        /// <summary>The text to log when the connection failed due to <see cref="RejectReason.AlreadyConnected"/>.</summary>
        protected const string CRAlreadyConnected = "This client is already connected";
        /// <summary>The text to log when the connection failed due to <see cref="RejectReason.ServerFull"/>.</summary>
        protected const string CRServerFull       = "Server is full";
        /// <summary>The text to log when the connection failed due to <see cref="RejectReason.Rejected"/>.</summary>
        protected const string CRRejected         = "Rejected";
        /// <summary>The text to log when the connection failed due to <see cref="RejectReason.Custom"/>.</summary>
        protected const string CRCustom           = "Rejected (with custom data)";
        /// <summary>Whether or not the peer should use the built-in message handler system.</summary>
        protected bool useMessageHandlers;

        /// <summary>A stopwatch used to track how much time has passed.</summary>
        private readonly System.Diagnostics.Stopwatch time = new System.Diagnostics.Stopwatch();
        /// <summary>Received messages which need to be handled.</summary>
        private readonly Queue<MessageToHandle> messagesToHandle = new Queue<MessageToHandle>();
        /// <summary>A queue of events to execute, ordered by how soon they need to be executed.</summary>
        private readonly PriorityQueue<DelayedEvent, long> eventQueue = new PriorityQueue<DelayedEvent, long>();

        /// <summary>Initializes the peer.</summary>
        /// <param name="logName">The name to use when logging messages via <see cref="RiptideLogger"/>.</param>
        public Peer(string logName)
        {
            LogName = logName;
        }

        /// <summary>Retrieves methods marked with <see cref="MessageHandlerAttribute"/>.</summary>
        /// <returns>An array containing message handler methods.</returns>
        protected MethodInfo[] FindMessageHandlers()
        {
            string thisAssemblyName = Assembly.GetExecutingAssembly().GetName().FullName;
            return AppDomain.CurrentDomain.GetAssemblies()
                .Where(a => a
                    .GetReferencedAssemblies()
                    .Any(n => n.FullName == thisAssemblyName)) // Get only assemblies that reference this assembly
                .SelectMany(a => a.GetTypes())
                .SelectMany(t => t.GetMethods(BindingFlags.Public | BindingFlags.NonPublic | BindingFlags.Static | BindingFlags.Instance)) // Include instance methods in the search so we can show the developer an error instead of silently not adding instance methods to the dictionary
                .Where(m => m.GetCustomAttributes(typeof(MessageHandlerAttribute), false).Length > 0)
                .ToArray();
        }

        /// <summary>Builds a dictionary of message IDs and their corresponding message handler methods.</summary>
        /// <param name="messageHandlerGroupId">The ID of the group of message handler methods to include in the dictionary.</param>
        protected abstract void CreateMessageHandlersDictionary(byte messageHandlerGroupId);

        /// <summary>Starts tracking how much time has passed.</summary>
        protected void StartTime()
        {
            CurrentTime = 0;
            time.Restart();
        }

        /// <summary>Stops tracking how much time has passed.</summary>
        protected void StopTime()
        {
            CurrentTime = 0;
            time.Reset();
            eventQueue.Clear();
        }

        /// <summary>Beats the heart.</summary>
        internal abstract void Heartbeat();

        /// <summary>Handles any received messages and invokes any delayed events which need to be invoked.</summary>
        public virtual void Update()
        {
            CurrentTime = time.ElapsedMilliseconds;

            while (eventQueue.Count > 0 && eventQueue.PeekPriority() <= CurrentTime)
                eventQueue.Dequeue().Invoke();
        }

        /// <summary>Sets up a delayed event to be executed after the given time has passed.</summary>
        /// <param name="inMS">How long from now to execute the delayed event, in milliseconds.</param>
        /// <param name="delayedEvent">The delayed event to execute later.</param>
        internal void ExecuteLater(long inMS, DelayedEvent delayedEvent)
        {
            eventQueue.Enqueue(delayedEvent, CurrentTime + inMS);
        }

        /// <summary>Handles all queued messages.</summary>
        protected void HandleMessages()
        {
            while (messagesToHandle.Count > 0)
            {
                MessageToHandle handle = messagesToHandle.Dequeue();
                Handle(handle.Message, handle.Header, handle.FromConnection);
            }
        }

        /// <summary>Handles data received by the transport.</summary>
        protected void HandleData(object _, DataReceivedEventArgs e)
        {
            MessageHeader header = (MessageHeader)e.DataBuffer[0];

            Message message = Message.CreateRaw();
<<<<<<< HEAD
            message.PrepareForUse(header, e.Amount);

            if (message.SendMode == MessageSendMode.Reliable)
=======
            message.PrepareForUse(header, (ushort)e.Amount);
            
            if (header == MessageHeader.Notify)
>>>>>>> 28a91af3
            {
                if (e.Amount < Message.NotifyHeaderSize)
                    return;

                e.FromConnection.ProcessNotify(e.DataBuffer, e.Amount, message);
            }
            else if (message.SendMode == MessageSendMode.Unreliable)
            {
                if (e.Amount > Message.UnreliableHeaderSize) // Only bother with the array copy if there is more than 1 byte in the packet (1 or less means no payload for a reliably sent packet)
                    Array.Copy(e.DataBuffer, 1, message.Bytes, 1, e.Amount - 1);

                messagesToHandle.Enqueue(new MessageToHandle(message, header, e.FromConnection));
            }
            else
            {
                if (e.Amount < Message.ReliableHeaderSize)
                    return;

                if (e.FromConnection.ShouldHandle(Converter.ToUShort(e.DataBuffer, 1)))
                {
                    Array.Copy(e.DataBuffer, 1, message.Bytes, 1, e.Amount - 1);
                    messagesToHandle.Enqueue(new MessageToHandle(message, header, e.FromConnection));
                }
            }
        }

        /// <summary>Handles a message.</summary>
        /// <param name="message">The message to handle.</param>
        /// <param name="header">The message's header type.</param>
        /// <param name="connection">The connection which the message was received on.</param>
        protected abstract void Handle(Message message, MessageHeader header, Connection connection);

        /// <summary>Increases <see cref="ActiveCount"/>. For use when a new <see cref="Server"/> or <see cref="Client"/> is started.</summary>
        protected static void IncreaseActiveCount()
        {
            ActiveCount++;
        }

        /// <summary>Decreases <see cref="ActiveCount"/>. For use when a <see cref="Server"/> or <see cref="Client"/> is stopped.</summary>
        protected static void DecreaseActiveCount()
        {
            ActiveCount--;
            if (ActiveCount < 0)
                ActiveCount = 0;
        }
    }

    /// <summary>Stores information about a message that needs to be handled.</summary>
    internal struct MessageToHandle
    {
        /// <summary>The message that needs to be handled.</summary>
        internal readonly Message Message;
        /// <summary>The message's header type.</summary>
        internal readonly MessageHeader Header;
        /// <summary>The connection on which the message was received.</summary>
        internal readonly Connection FromConnection;

        /// <summary>Handles initialization.</summary>
        /// <param name="message">The message that needs to be handled.</param>
        /// <param name="header">The message's header type.</param>
        /// <param name="fromConnection">The connection on which the message was received.</param>
        public MessageToHandle(Message message, MessageHeader header, Connection fromConnection)
        {
            Message = message;
            Header = header;
            FromConnection = fromConnection;
        }
    }
}<|MERGE_RESOLUTION|>--- conflicted
+++ resolved
@@ -181,15 +181,9 @@
             MessageHeader header = (MessageHeader)e.DataBuffer[0];
 
             Message message = Message.CreateRaw();
-<<<<<<< HEAD
             message.PrepareForUse(header, e.Amount);
-
-            if (message.SendMode == MessageSendMode.Reliable)
-=======
-            message.PrepareForUse(header, (ushort)e.Amount);
             
             if (header == MessageHeader.Notify)
->>>>>>> 28a91af3
             {
                 if (e.Amount < Message.NotifyHeaderSize)
                     return;
